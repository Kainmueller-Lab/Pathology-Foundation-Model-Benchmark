from typing import Union, Tuple
import pandas as pd
import numpy as np
from benchmark.lmdb_dataset import LMDBDataset
import json
import torch
import torch.nn as nn
from typing import Union
import matplotlib.pyplot as plt

def get_height_width(array):
    """Get the height and width of the input array.

    Args:
        array (np.ndarray): A NumPy array with 2 or 3 dimensions.

    Returns:
        int, int: The height and width of the array.

    Raises:
        ValueError: If the input array has an invalid number of dimensions.
    """
    # Get the dimensions of the image
    if np.ndim(array) == 2:
        height, width = array.shape
    elif np.ndim(array) == 3:
        _, height, width = array.shape
    else:
        raise ValueError("Input array must have 2 or 3 dimensions.")
    return height, width


def to_tuple(dim: Union[int, tuple[int, ...]]) -> tuple[int, ...]:
    """Convert a dimension to a tuple.

    Args:
        dim (int or tuple of int): The input dimension.

    Returns:
        tuple of int: The dimension as a tuple of two integers, or
        the tuple itself.
    """
    if isinstance(dim, int):
        return (dim, dim)
    elif isinstance(dim, tuple):
        return dim
    else:
        raise ValueError("Dimension must be an integer or a tuple of two integers.")


def prep_datasets(cfg):
    """Prepare the training and validation datasets.

    Args:
        cfg (omegaconf): The configuration object.

    Returns:
        tuple: A tuple containing the train, validation, test datasets, and the label dictionary.
    """
    # load split .csv
    split_df = pd.read_csv(cfg.dataset.split) 
    # enforce column names
    assert set(['sample_name', 'train_test_val_split']) == set(split_df.columns)
    # enfore split names
    assert set(['train', 'test', 'valid']) == set(split_df['train_test_val_split'].unique())
    label_dict = json.load(open(cfg.dataset.label_dict))
    # load dataset
    datasets = []
    for split in ['train', 'valid', 'test']:
        include_fovs = split_df[split_df['train_test_val_split'] == split]['sample_name'].tolist()
        dataset = LMDBDataset(path=cfg.dataset.path, include_sample_names=include_fovs)
        datasets.append(dataset)
    datasets.append(label_dict)
    return tuple(datasets)


def exclude_classes(
        exclude_classes: Union[int, list[int]], loss: torch.Tensor, target: torch.Tensor
    ) -> Tuple[torch.Tensor, torch.Tensor]:
    """Exclude specified classes from the loss calculation.

    Args:
        exclude_classes (int or list of ints): Classes to exclude from the loss calculation.
        loss (torch.Tensor): The calculated loss.
        target (torch.Tensor): The target tensor.
    
    Returns:
        tuple: A tuple containing the modified loss and mask tensors.
    """
    mask = torch.ones_like(loss)
    for c in exclude_classes:
        loss[target == c] = 0
        mask[target == c] = 0
    return loss, mask


class ExcludeClassLossWrapper(nn.Module):
    """A loss wrapper that excludes specified classes from the loss calculation.

    Args:
        loss_fn (nn.Module): The loss function to wrap.
        exclude_class (int or list of ints): Classes to exclude from the loss calculation.
    """
    def __init__(self, loss_fn: nn.Module, exclude_class: Union[int, list[int]]):
        super().__init__()
        self.loss_fn = loss_fn
        if isinstance(exclude_class, int):
            self.exclude_class = [exclude_class]
        else:
            self.exclude_class = exclude_class

    def forward(self, pred: torch.Tensor, target: torch.Tensor) -> torch.Tensor:
        """Calculate the loss, excluding specified classes.
        
        Args:
            pred (torch.Tensor): The predicted tensor.
            target (torch.Tensor): The target tensor.
        
        Returns:
            torch.Tensor: The calculated loss.
        """
        # Calculate the loss only for included classes
        loss = self.loss_fn(pred, target)
<<<<<<< HEAD
        mask = torch.ones_like(loss)
        for c in self.exclude_class:
            loss[target == c] = 0
            mask[target == c] = 0
        return loss.sum() / mask.sum()


def render_segmentation(segmentation_classes, num_classes=None):
    seg_img = np.zeros((segmentation_classes.shape[0], segmentation_classes.shape[1], 4))
    cmap = plt.get_cmap('hot')
    for i in range(num_classes):
        idxs = segmentation_classes == i
        seg_img[idxs] = cmap(i / num_classes)

    return seg_img

=======
        loss, mask = exclude_classes(self.exclude_class, loss, target)
        return loss.sum() / mask.sum()


class EMAInverseClassFrequencyLoss(nn.Module):
    """A loss wrapper that uses exponential moving average (EMA) of the inverse class frequency
    for loss weighting and excludes specified classes.

    Args:
        loss_fn (nn.Module): The base loss function.
        exclude_class (int or list of ints): Classes to exclude from the loss calculation.
        num_classes (int): Total number of classes in the dataset.
        alpha (float): Smoothing factor for EMA, default is 0.99.
    """
    def __init__(
        self, loss_fn: nn.Module, exclude_class: Union[int, list[int]], num_classes: int,
        alpha: float = 0.99, class_weighting=False
        ):
        super().__init__()
        self.loss_fn = loss_fn
        self.exclude_class = exclude_class
        self.num_classes = num_classes
        self.alpha = alpha
        # Initialize EMA frequencies with small non-zero values to avoid division by zero
        self.ema_frequencies = torch.ones(num_classes) * 1e-6
        self.class_weighting = class_weighting

    def update_frequencies(self, target: torch.Tensor):
        """Update EMA frequencies based on the target tensor.

        Args:
            target (torch.Tensor): The target tensor containing class labels.
        """
        with torch.no_grad():
            class_counts = torch.bincount(target.flatten(), minlength=self.num_classes).float().cpu()
            self.ema_frequencies = self.alpha * self.ema_frequencies + (1 - self.alpha) * class_counts

    def calculate_weights(self):
        """Calculate inverse class frequency weights from EMA frequencies.

        Returns:
            torch.Tensor: The weights for each class.
        """
        inverse_frequencies = 1.0 / (self.ema_frequencies + 1e-6)
        return inverse_frequencies / inverse_frequencies.sum()  # Normalize weights

    def forward(self, pred: torch.Tensor, target: torch.Tensor) -> torch.Tensor:
        """Calculate the weighted loss, excluding specified classes.

        Args:
            pred (torch.Tensor): The predicted tensor.
            target (torch.Tensor): The target tensor.

        Returns:
            torch.Tensor: The calculated loss.
        """
        if self.class_weighting:
            # Update EMA frequencies with the current target
            self.update_frequencies(target)

            # Calculate class weights
            weights = self.calculate_weights()
            for c in self.exclude_class:
                weights[c] = 0
            
            self.loss_fn.weight = weights.to(pred.device).softmax(dim=0)

        # Apply weights to loss
        loss = self.loss_fn(pred, target)
        loss, mask = exclude_classes(self.exclude_class, loss, target)
        return loss.sum() / mask.sum()

>>>>>>> f0937789
<|MERGE_RESOLUTION|>--- conflicted
+++ resolved
@@ -1,214 +1,204 @@
-from typing import Union, Tuple
-import pandas as pd
-import numpy as np
-from benchmark.lmdb_dataset import LMDBDataset
-import json
-import torch
-import torch.nn as nn
-from typing import Union
-import matplotlib.pyplot as plt
-
-def get_height_width(array):
-    """Get the height and width of the input array.
-
-    Args:
-        array (np.ndarray): A NumPy array with 2 or 3 dimensions.
-
-    Returns:
-        int, int: The height and width of the array.
-
-    Raises:
-        ValueError: If the input array has an invalid number of dimensions.
-    """
-    # Get the dimensions of the image
-    if np.ndim(array) == 2:
-        height, width = array.shape
-    elif np.ndim(array) == 3:
-        _, height, width = array.shape
-    else:
-        raise ValueError("Input array must have 2 or 3 dimensions.")
-    return height, width
-
-
-def to_tuple(dim: Union[int, tuple[int, ...]]) -> tuple[int, ...]:
-    """Convert a dimension to a tuple.
-
-    Args:
-        dim (int or tuple of int): The input dimension.
-
-    Returns:
-        tuple of int: The dimension as a tuple of two integers, or
-        the tuple itself.
-    """
-    if isinstance(dim, int):
-        return (dim, dim)
-    elif isinstance(dim, tuple):
-        return dim
-    else:
-        raise ValueError("Dimension must be an integer or a tuple of two integers.")
-
-
-def prep_datasets(cfg):
-    """Prepare the training and validation datasets.
-
-    Args:
-        cfg (omegaconf): The configuration object.
-
-    Returns:
-        tuple: A tuple containing the train, validation, test datasets, and the label dictionary.
-    """
-    # load split .csv
-    split_df = pd.read_csv(cfg.dataset.split) 
-    # enforce column names
-    assert set(['sample_name', 'train_test_val_split']) == set(split_df.columns)
-    # enfore split names
-    assert set(['train', 'test', 'valid']) == set(split_df['train_test_val_split'].unique())
-    label_dict = json.load(open(cfg.dataset.label_dict))
-    # load dataset
-    datasets = []
-    for split in ['train', 'valid', 'test']:
-        include_fovs = split_df[split_df['train_test_val_split'] == split]['sample_name'].tolist()
-        dataset = LMDBDataset(path=cfg.dataset.path, include_sample_names=include_fovs)
-        datasets.append(dataset)
-    datasets.append(label_dict)
-    return tuple(datasets)
-
-
-def exclude_classes(
-        exclude_classes: Union[int, list[int]], loss: torch.Tensor, target: torch.Tensor
-    ) -> Tuple[torch.Tensor, torch.Tensor]:
-    """Exclude specified classes from the loss calculation.
-
-    Args:
-        exclude_classes (int or list of ints): Classes to exclude from the loss calculation.
-        loss (torch.Tensor): The calculated loss.
-        target (torch.Tensor): The target tensor.
-    
-    Returns:
-        tuple: A tuple containing the modified loss and mask tensors.
-    """
-    mask = torch.ones_like(loss)
-    for c in exclude_classes:
-        loss[target == c] = 0
-        mask[target == c] = 0
-    return loss, mask
-
-
-class ExcludeClassLossWrapper(nn.Module):
-    """A loss wrapper that excludes specified classes from the loss calculation.
-
-    Args:
-        loss_fn (nn.Module): The loss function to wrap.
-        exclude_class (int or list of ints): Classes to exclude from the loss calculation.
-    """
-    def __init__(self, loss_fn: nn.Module, exclude_class: Union[int, list[int]]):
-        super().__init__()
-        self.loss_fn = loss_fn
-        if isinstance(exclude_class, int):
-            self.exclude_class = [exclude_class]
-        else:
-            self.exclude_class = exclude_class
-
-    def forward(self, pred: torch.Tensor, target: torch.Tensor) -> torch.Tensor:
-        """Calculate the loss, excluding specified classes.
-        
-        Args:
-            pred (torch.Tensor): The predicted tensor.
-            target (torch.Tensor): The target tensor.
-        
-        Returns:
-            torch.Tensor: The calculated loss.
-        """
-        # Calculate the loss only for included classes
-        loss = self.loss_fn(pred, target)
-<<<<<<< HEAD
-        mask = torch.ones_like(loss)
-        for c in self.exclude_class:
-            loss[target == c] = 0
-            mask[target == c] = 0
-        return loss.sum() / mask.sum()
-
-
-def render_segmentation(segmentation_classes, num_classes=None):
-    seg_img = np.zeros((segmentation_classes.shape[0], segmentation_classes.shape[1], 4))
-    cmap = plt.get_cmap('hot')
-    for i in range(num_classes):
-        idxs = segmentation_classes == i
-        seg_img[idxs] = cmap(i / num_classes)
-
-    return seg_img
-
-=======
-        loss, mask = exclude_classes(self.exclude_class, loss, target)
-        return loss.sum() / mask.sum()
-
-
-class EMAInverseClassFrequencyLoss(nn.Module):
-    """A loss wrapper that uses exponential moving average (EMA) of the inverse class frequency
-    for loss weighting and excludes specified classes.
-
-    Args:
-        loss_fn (nn.Module): The base loss function.
-        exclude_class (int or list of ints): Classes to exclude from the loss calculation.
-        num_classes (int): Total number of classes in the dataset.
-        alpha (float): Smoothing factor for EMA, default is 0.99.
-    """
-    def __init__(
-        self, loss_fn: nn.Module, exclude_class: Union[int, list[int]], num_classes: int,
-        alpha: float = 0.99, class_weighting=False
-        ):
-        super().__init__()
-        self.loss_fn = loss_fn
-        self.exclude_class = exclude_class
-        self.num_classes = num_classes
-        self.alpha = alpha
-        # Initialize EMA frequencies with small non-zero values to avoid division by zero
-        self.ema_frequencies = torch.ones(num_classes) * 1e-6
-        self.class_weighting = class_weighting
-
-    def update_frequencies(self, target: torch.Tensor):
-        """Update EMA frequencies based on the target tensor.
-
-        Args:
-            target (torch.Tensor): The target tensor containing class labels.
-        """
-        with torch.no_grad():
-            class_counts = torch.bincount(target.flatten(), minlength=self.num_classes).float().cpu()
-            self.ema_frequencies = self.alpha * self.ema_frequencies + (1 - self.alpha) * class_counts
-
-    def calculate_weights(self):
-        """Calculate inverse class frequency weights from EMA frequencies.
-
-        Returns:
-            torch.Tensor: The weights for each class.
-        """
-        inverse_frequencies = 1.0 / (self.ema_frequencies + 1e-6)
-        return inverse_frequencies / inverse_frequencies.sum()  # Normalize weights
-
-    def forward(self, pred: torch.Tensor, target: torch.Tensor) -> torch.Tensor:
-        """Calculate the weighted loss, excluding specified classes.
-
-        Args:
-            pred (torch.Tensor): The predicted tensor.
-            target (torch.Tensor): The target tensor.
-
-        Returns:
-            torch.Tensor: The calculated loss.
-        """
-        if self.class_weighting:
-            # Update EMA frequencies with the current target
-            self.update_frequencies(target)
-
-            # Calculate class weights
-            weights = self.calculate_weights()
-            for c in self.exclude_class:
-                weights[c] = 0
-            
-            self.loss_fn.weight = weights.to(pred.device).softmax(dim=0)
-
-        # Apply weights to loss
-        loss = self.loss_fn(pred, target)
-        loss, mask = exclude_classes(self.exclude_class, loss, target)
-        return loss.sum() / mask.sum()
-
->>>>>>> f0937789
+from typing import Union, Tuple
+import pandas as pd
+import numpy as np
+from benchmark.lmdb_dataset import LMDBDataset
+import json
+import torch
+import torch.nn as nn
+from typing import Union
+import matplotlib.pyplot as plt
+
+def get_height_width(array):
+    """Get the height and width of the input array.
+
+    Args:
+        array (np.ndarray): A NumPy array with 2 or 3 dimensions.
+
+    Returns:
+        int, int: The height and width of the array.
+
+    Raises:
+        ValueError: If the input array has an invalid number of dimensions.
+    """
+    # Get the dimensions of the image
+    if np.ndim(array) == 2:
+        height, width = array.shape
+    elif np.ndim(array) == 3:
+        _, height, width = array.shape
+    else:
+        raise ValueError("Input array must have 2 or 3 dimensions.")
+    return height, width
+
+
+def to_tuple(dim: Union[int, tuple[int, ...]]) -> tuple[int, ...]:
+    """Convert a dimension to a tuple.
+
+    Args:
+        dim (int or tuple of int): The input dimension.
+
+    Returns:
+        tuple of int: The dimension as a tuple of two integers, or
+        the tuple itself.
+    """
+    if isinstance(dim, int):
+        return (dim, dim)
+    elif isinstance(dim, tuple):
+        return dim
+    else:
+        raise ValueError("Dimension must be an integer or a tuple of two integers.")
+
+
+def prep_datasets(cfg):
+    """Prepare the training and validation datasets.
+
+    Args:
+        cfg (omegaconf): The configuration object.
+
+    Returns:
+        tuple: A tuple containing the train, validation, test datasets, and the label dictionary.
+    """
+    # load split .csv
+    split_df = pd.read_csv(cfg.dataset.split) 
+    # enforce column names
+    assert set(['sample_name', 'train_test_val_split']) == set(split_df.columns)
+    # enfore split names
+    assert set(['train', 'test', 'valid']) == set(split_df['train_test_val_split'].unique())
+    label_dict = json.load(open(cfg.dataset.label_dict))
+    # load dataset
+    datasets = []
+    for split in ['train', 'valid', 'test']:
+        include_fovs = split_df[split_df['train_test_val_split'] == split]['sample_name'].tolist()
+        dataset = LMDBDataset(path=cfg.dataset.path, include_sample_names=include_fovs)
+        datasets.append(dataset)
+    datasets.append(label_dict)
+    return tuple(datasets)
+
+
+def exclude_classes(
+        exclude_classes: Union[int, list[int]], loss: torch.Tensor, target: torch.Tensor
+    ) -> Tuple[torch.Tensor, torch.Tensor]:
+    """Exclude specified classes from the loss calculation.
+
+    Args:
+        exclude_classes (int or list of ints): Classes to exclude from the loss calculation.
+        loss (torch.Tensor): The calculated loss.
+        target (torch.Tensor): The target tensor.
+    
+    Returns:
+        tuple: A tuple containing the modified loss and mask tensors.
+    """
+    mask = torch.ones_like(loss)
+    for c in exclude_classes:
+        loss[target == c] = 0
+        mask[target == c] = 0
+    return loss, mask
+
+
+class ExcludeClassLossWrapper(nn.Module):
+    """A loss wrapper that excludes specified classes from the loss calculation.
+
+    Args:
+        loss_fn (nn.Module): The loss function to wrap.
+        exclude_class (int or list of ints): Classes to exclude from the loss calculation.
+    """
+    def __init__(self, loss_fn: nn.Module, exclude_class: Union[int, list[int]]):
+        super().__init__()
+        self.loss_fn = loss_fn
+        if isinstance(exclude_class, int):
+            self.exclude_class = [exclude_class]
+        else:
+            self.exclude_class = exclude_class
+
+    def forward(self, pred: torch.Tensor, target: torch.Tensor) -> torch.Tensor:
+        """Calculate the loss, excluding specified classes.
+        
+        Args:
+            pred (torch.Tensor): The predicted tensor.
+            target (torch.Tensor): The target tensor.
+        
+        Returns:
+            torch.Tensor: The calculated loss.
+        """
+        # Calculate the loss only for included classes
+        loss = self.loss_fn(pred, target)
+        loss, mask = exclude_classes(self.exclude_class, loss, target)
+        return loss.sum() / mask.sum()
+
+
+class EMAInverseClassFrequencyLoss(nn.Module):
+    """A loss wrapper that uses exponential moving average (EMA) of the inverse class frequency
+    for loss weighting and excludes specified classes.
+
+    Args:
+        loss_fn (nn.Module): The base loss function.
+        exclude_class (int or list of ints): Classes to exclude from the loss calculation.
+        num_classes (int): Total number of classes in the dataset.
+        alpha (float): Smoothing factor for EMA, default is 0.99.
+    """
+    def __init__(
+        self, loss_fn: nn.Module, exclude_class: Union[int, list[int]], num_classes: int,
+        alpha: float = 0.99, class_weighting=False
+        ):
+        super().__init__()
+        self.loss_fn = loss_fn
+        self.exclude_class = exclude_class
+        self.num_classes = num_classes
+        self.alpha = alpha
+        # Initialize EMA frequencies with small non-zero values to avoid division by zero
+        self.ema_frequencies = torch.ones(num_classes) * 1e-6
+        self.class_weighting = class_weighting
+
+    def update_frequencies(self, target: torch.Tensor):
+        """Update EMA frequencies based on the target tensor.
+
+        Args:
+            target (torch.Tensor): The target tensor containing class labels.
+        """
+        with torch.no_grad():
+            class_counts = torch.bincount(target.flatten(), minlength=self.num_classes).float().cpu()
+            self.ema_frequencies = self.alpha * self.ema_frequencies + (1 - self.alpha) * class_counts
+
+    def calculate_weights(self):
+        """Calculate inverse class frequency weights from EMA frequencies.
+
+        Returns:
+            torch.Tensor: The weights for each class.
+        """
+        inverse_frequencies = 1.0 / (self.ema_frequencies + 1e-6)
+        return inverse_frequencies / inverse_frequencies.sum()  # Normalize weights
+
+    def forward(self, pred: torch.Tensor, target: torch.Tensor) -> torch.Tensor:
+        """Calculate the weighted loss, excluding specified classes.
+
+        Args:
+            pred (torch.Tensor): The predicted tensor.
+            target (torch.Tensor): The target tensor.
+
+        Returns:
+            torch.Tensor: The calculated loss.
+        """
+        if self.class_weighting:
+            # Update EMA frequencies with the current target
+            self.update_frequencies(target)
+
+            # Calculate class weights
+            weights = self.calculate_weights()
+            for c in self.exclude_class:
+                weights[c] = 0
+            
+            self.loss_fn.weight = weights.to(pred.device).softmax(dim=0)
+
+        # Apply weights to loss
+        loss = self.loss_fn(pred, target)
+        loss, mask = exclude_classes(self.exclude_class, loss, target)
+        return loss.sum() / mask.sum()
+
+
+def render_segmentation(segmentation_classes, num_classes=None):
+    seg_img = np.zeros((segmentation_classes.shape[0], segmentation_classes.shape[1], 4))
+    cmap = plt.get_cmap('hot')
+    for i in range(num_classes):
+        idxs = segmentation_classes == i
+        seg_img[idxs] = cmap(i / num_classes)
+
+    return seg_img